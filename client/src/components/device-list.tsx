import { useMutation, useQueryClient } from "@tanstack/react-query";
import { Button } from "@/components/ui/button";
import { useToast } from "@/hooks/use-toast";
import { apiRequest } from "@/lib/queryClient";
import type { Device } from "@shared/model";
import { 
  Lightbulb, 
  Thermometer, 
  ToggleLeft, 
  Star, 
  Wifi, 
  Settings,
  Trash2,
  RotateCcw,
  Search
} from "lucide-react";

interface DeviceListProps {
  devices: Device[];
  isLoading: boolean;
  onDeviceControl: (device: Device) => void;
  onDeviceEdit: (device: Device) => void;
  onRefreshDevices: () => void;
}

export default function DeviceList({
  devices,
  isLoading,
  onDeviceControl,
  onDeviceEdit,
  onRefreshDevices,
}: DeviceListProps) {
  const { toast } = useToast();
  const queryClient = useQueryClient();

  const deleteMutation = useMutation({
    mutationFn: (deviceId: number) => 
      apiRequest("DELETE", `/api/devices/${deviceId}`),
    onSuccess: () => {
      toast({
        title: "Device removed",
        description: "Device has been successfully removed",
        duration: 3000,
      });
      queryClient.invalidateQueries({ queryKey: ["/api/devices"] });
    },
    onError: () => {
      toast({
        title: "Error",
        description: "Failed to remove device",
        variant: "destructive",
        duration: 4000,
      });
    },
  });

  const handleDeviceRemove = (device: Device) => {
    if (window.confirm(`Are you sure you want to remove "${device.name}"?`)) {
      deleteMutation.mutate(device.id);
    }
  };

  const getDeviceIcon = (deviceType: string) => {
    switch (deviceType) {
      case 'light':
        return <Lightbulb className="w-5 h-5" />;
      case 'sensor':
        return <Thermometer className="w-5 h-5" />;
      case 'switch':
        return <ToggleLeft className="w-5 h-5" />;
      default:
        return <Star className="w-5 h-5" />;
    }
  };

  const formatLastSeen = (lastSeen: string | null) => {
    if (!lastSeen) return "Never";
    const date = new Date(lastSeen);
    const now = new Date();
    const diff = now.getTime() - date.getTime();
    const seconds = Math.floor(diff / 1000);
    const minutes = Math.floor(seconds / 60);
    const hours = Math.floor(minutes / 60);

    if (hours > 0) return `${hours}h ago`;
    if (minutes > 0) return `${minutes}m ago`;
    return `${seconds}s ago`;
  };

  if (isLoading) {
    return (
      <section className="surface rounded-xl p-6">
        <div className="flex items-center justify-between mb-6">
          <h2 className="text-xl font-semibold">Discovered Devices</h2>
        </div>
        <div className="space-y-4">
          {[1, 2, 3].map((i) => (
            <div key={i} className="surface-elevated rounded-lg p-4 animate-pulse">
              <div className="flex items-center gap-4">
                <div className="w-5 h-5 bg-gray-600 rounded"></div>
                <div className="flex-1">
                  <div className="h-4 bg-gray-600 rounded w-1/3 mb-2"></div>
                  <div className="h-3 bg-gray-600 rounded w-1/2"></div>
                </div>
              </div>
            </div>
          ))}
        </div>
      </section>
    );
  }

  if (devices.length === 0) {
    return (
      <section className="surface rounded-xl p-6">
        <div className="flex items-center justify-between mb-6">
          <h2 className="text-xl font-semibold">Discovered Devices</h2>
          <Button
            onClick={onRefreshDevices}
            variant="ghost"
            size="sm"
            className="text-status-neutral hover:text-white"
          >
            <svg className="w-4 h-4 mr-1" fill="none" viewBox="0 0 24 24" stroke="currentColor">
              <path strokeLinecap="round" strokeLinejoin="round" strokeWidth={2} d="M4 4v5h.582m15.356 2A8.001 8.001 0 004.582 9m0 0H9m11 11v-5h-.581m0 0a8.003 8.003 0 01-15.357-2m15.357 2H15" />
            </svg>
            Refresh
          </Button>
        </div>

        <div className="text-center py-12">
          <svg className="w-16 h-16 text-secondary mx-auto mb-4" fill="none" viewBox="0 0 24 24" stroke="currentColor">
            <path strokeLinecap="round" strokeLinejoin="round" strokeWidth={2} d="M21 21l-6-6m2-5a7 7 0 11-14 0 7 7 0 0114 0z" />
          </svg>
          <h3 className="text-lg font-semibold mb-2">No Devices Found</h3>
          <p className="text-secondary mb-6">Start by scanning the network or adding a device manually</p>
          <Button
            onClick={() => window.location.reload()}
            className="btn-status-neutral font-medium"
          >
            <svg className="w-4 h-4 mr-2" fill="none" viewBox="0 0 24 24" stroke="currentColor">
              <path strokeLinecap="round" strokeLinejoin="round" strokeWidth={2} d="M12 4v16m8-8H4" />
            </svg>
            Add Your First Device
          </Button>
        </div>
      </section>
    );
  }

  return (
    <section className="surface rounded-xl p-6">
      <div className="flex items-center justify-between mb-6">
        <h2 className="text-xl font-semibold">Discovered Devices</h2>
        <Button
          onClick={onRefreshDevices}
          variant="ghost"
          size="sm"
          className="text-status-neutral hover:text-white"
        >
          <svg className="w-4 h-4 mr-1" fill="none" viewBox="0 0 24 24" stroke="currentColor">
            <path strokeLinecap="round" strokeLinejoin="round" strokeWidth={2} d="M4 4v5h.582m15.356 2A8.001 8.001 0 004.582 9m0 0H9m11 11v-5h-.581m0 0a8.003 8.003 0 01-15.357-2m15.357 2H15" />
          </svg>
          Refresh
        </Button>
      </div>

      <div className="space-y-4">
        {devices.map((device) => (
          <div
            key={device.id}
            className={`surface-elevated rounded-lg p-4 border-l-4 hover:bg-opacity-80 transition-colors ${
              device.isOnline ? 'border-status-on' : 'border-status-off opacity-70'
            }`}
          >
            <div className="flex flex-col sm:flex-row sm:items-center gap-4">
              <div className="flex-1">
                <div className="flex items-center space-x-3 mb-2">
                  <div className={device.isOnline ? 'text-status-on' : 'text-status-off'}>
                    {getDeviceIcon(device.deviceType || 'unknown')}
                  </div>
                  <h3 className="font-semibold">{device.name}</h3>
                  <span
                    className={`px-2 py-1 text-xs rounded-full font-medium ${
                      device.isOnline
                        ? 'bg-status-on text-black'
                        : 'bg-status-off text-white'
                    }`}
                  >
                    {device.isOnline ? 'ONLINE' : 'OFFLINE'}
                  </span>
                </div>
                <div className="space-y-1 text-sm text-secondary">
                  <div className="flex items-center space-x-2">
                    <Wifi className="w-4 h-4" />
                    <span>{device.ip}</span>
                  </div>
                  <div className="flex items-center space-x-2">
                    <Settings className="w-4 h-4" />
                    <span>{device.port}</span>
                  </div>
                  <div className="flex items-center space-x-2">
                    <RotateCcw className="w-4 h-4" />
                    <span>Last seen {formatLastSeen(device.lastSeen?.toString() || null)}</span>
                  </div>
                </div>
              </div>

              <div className="flex flex-col sm:flex-row gap-2">
                <Button
                  onClick={() => onDeviceControl(device)}
                  disabled={!device.isOnline}
                  className={`touch-target font-medium ${
<<<<<<< HEAD
                    device.isOnline
                      ? 'btn-status-neutral'
                      : 'surface-elevated text-secondary cursor-not-allowed'
=======
                    device.isOnline 
                      ? 'btn-status-neutral' 
                      : 'bg-gray-600 text-gray-200 cursor-not-allowed'
>>>>>>> 3ef4807f
                  }`}
                >
                  <Settings className="w-4 h-4 mr-2" />
                  Control
                </Button>
                <Button
                  onClick={() => onDeviceEdit(device)}
                  variant="secondary"
                  className="surface text-white hover:bg-opacity-80 touch-target font-medium"
                >
                  <Settings className="w-4 h-4 mr-2" />
                  Edit
                </Button>
                <Button
                  onClick={() => handleDeviceRemove(device)}
                  className="btn-status-off hover:opacity-80 touch-target font-medium"
                  disabled={deleteMutation.isPending}
                >
                  <Trash2 className="w-4 h-4 mr-2" />
                  Remove
                </Button>
              </div>
            </div>
          </div>
        ))}
      </div>
    </section>
  );
}<|MERGE_RESOLUTION|>--- conflicted
+++ resolved
@@ -211,15 +211,7 @@
                   onClick={() => onDeviceControl(device)}
                   disabled={!device.isOnline}
                   className={`touch-target font-medium ${
-<<<<<<< HEAD
-                    device.isOnline
-                      ? 'btn-status-neutral'
-                      : 'surface-elevated text-secondary cursor-not-allowed'
-=======
-                    device.isOnline 
-                      ? 'btn-status-neutral' 
-                      : 'bg-gray-600 text-gray-200 cursor-not-allowed'
->>>>>>> 3ef4807f
+
                   }`}
                 >
                   <Settings className="w-4 h-4 mr-2" />
