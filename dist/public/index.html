--- conflicted
+++ resolved
@@ -3,11 +3,7 @@
   <head>
     <meta charset="UTF-8" />
     <meta name="viewport" content="width=device-width, initial-scale=1.0, maximum-scale=1" />
-<<<<<<< HEAD
-    <script type="module" crossorigin src="/assets/index-B4lZU3K3.js"></script>
-=======
 
->>>>>>> f24bcc1f
     <link rel="stylesheet" crossorigin href="/assets/index-C6RMbIrC.css">
   </head>
   <body>
