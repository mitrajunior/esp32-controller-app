<!DOCTYPE html>
<html lang="en">
  <head>
    <meta charset="UTF-8" />
    <meta name="viewport" content="width=device-width, initial-scale=1.0, maximum-scale=1" />
<<<<<<< HEAD
    <script type="module" crossorigin src="/assets/index-CqgFiuW2.js"></script>
    <link rel="stylesheet" crossorigin href="/assets/index-CEOOOAS0.css">
=======

    <link rel="stylesheet" crossorigin href="/assets/index-C6RMbIrC.css">
>>>>>>> 3ef4807f
  </head>
  <body>
    <div id="root"></div>
    <!-- This is a replit script which adds a banner on the top of the page when opened in development mode outside the replit environment -->
    <script type="text/javascript" src="https://replit.com/public/js/replit-dev-banner.js"></script>
  </body>
</html><|MERGE_RESOLUTION|>--- conflicted
+++ resolved
@@ -3,13 +3,7 @@
   <head>
     <meta charset="UTF-8" />
     <meta name="viewport" content="width=device-width, initial-scale=1.0, maximum-scale=1" />
-<<<<<<< HEAD
-    <script type="module" crossorigin src="/assets/index-CqgFiuW2.js"></script>
-    <link rel="stylesheet" crossorigin href="/assets/index-CEOOOAS0.css">
-=======
 
-    <link rel="stylesheet" crossorigin href="/assets/index-C6RMbIrC.css">
->>>>>>> 3ef4807f
   </head>
   <body>
     <div id="root"></div>
