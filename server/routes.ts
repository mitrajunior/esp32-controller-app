import type { Express } from "express";
import { createServer, type Server } from "http";
import axios from "axios";
<<<<<<< HEAD
import esphomeApi from "esphome-native-api";
const { Client: ESPHomeClient } = esphomeApi as any;
=======
import { APIClient as ESPHomeClient } from "esphome-native-api";
>>>>>>> d476961c
import { storage } from "./storage";
import { insertDeviceSchema, updateDeviceSchema, deviceCommandSchema } from "@shared/model";
import { z } from "zod";

export async function registerRoutes(app: Express): Promise<Server> {
  
  // Get all devices
  app.get("/api/devices", async (req, res) => {
    try {
      const devices = await storage.getDevices();
      res.json(devices);
    } catch (error) {
      res.status(500).json({ message: "Failed to fetch devices" });
    }
  });

  // Get device by ID
  app.get("/api/devices/:id", async (req, res) => {
    try {
      const id = parseInt(req.params.id);
      const device = await storage.getDevice(id);
      if (!device) {
        return res.status(404).json({ message: "Device not found" });
      }
      res.json(device);
    } catch (error) {
      res.status(500).json({ message: "Failed to fetch device" });
    }
  });

  // Create new device
  app.post("/api/devices", async (req, res) => {
    try {
      const deviceData = insertDeviceSchema.parse(req.body);
      
      // Check if device already exists
      const existing = await storage.getDeviceByIp(deviceData.ip);
      if (existing) {
        return res.status(400).json({ message: "Device with this IP already exists" });
      }

      const detectedPort = await detectDevicePort(
        deviceData.ip,
        deviceData.port || 80,
        deviceData.apiPassword || undefined,
      );

      if (detectedPort === null) {
        return res.status(400).json({ message: "Device is not reachable" });
      }

      const device = await storage.createDevice({ ...deviceData, port: detectedPort });
      res.status(201).json(device);
    } catch (error) {
      if (error instanceof z.ZodError) {
        return res.status(400).json({ message: "Invalid device data", errors: error.errors });
      }
      res.status(500).json({ message: "Failed to create device" });
    }
  });

  // Update device
  app.put("/api/devices/:id", async (req, res) => {
    try {
      const id = parseInt(req.params.id);
      const updates = updateDeviceSchema.parse(req.body);
      
      const device = await storage.updateDevice(id, updates);
      if (!device) {
        return res.status(404).json({ message: "Device not found" });
      }
      
      res.json(device);
    } catch (error) {
      if (error instanceof z.ZodError) {
        return res.status(400).json({ message: "Invalid update data", errors: error.errors });
      }
      res.status(500).json({ message: "Failed to update device" });
    }
  });

  // Delete device
  app.delete("/api/devices/:id", async (req, res) => {
    try {
      const id = parseInt(req.params.id);
      const success = await storage.deleteDevice(id);
      if (!success) {
        return res.status(404).json({ message: "Device not found" });
      }
      res.json({ message: "Device deleted successfully" });
    } catch (error) {
      res.status(500).json({ message: "Failed to delete device" });
    }
  });

  // Test device connection
  app.post("/api/devices/test-connection", async (req, res) => {
    try {
      const { ip, port, apiPassword } = req.body;

      const detected = await detectDevicePort(ip, port || 80, apiPassword);

      res.json({
        success: detected !== null,
        port: detected,
        message: detected !== null ? "Device is reachable" : "Device is not reachable",
      });
    } catch (error) {
      res.status(500).json({ message: "Connection test failed" });
    }
  });

  // Scan network for devices
  app.post("/api/devices/scan", async (req, res) => {
    try {
      // Simulate network scanning (in real implementation, use mDNS and IP scanning)
      const discoveredDevices = await scanNetworkForDevices();
      
      // Update device statuses for discovered devices
      // Since we're not returning any devices, no status updates needed
      
      res.json({ 
        message: `Found ${discoveredDevices.length} devices`,
        devices: discoveredDevices 
      });
    } catch (error) {
      res.status(500).json({ message: "Network scan failed" });
    }
  });

  // Send command to device
  app.post("/api/devices/:id/command", async (req, res) => {
    try {
      const id = parseInt(req.params.id);
      const command = deviceCommandSchema.parse(req.body);
      
      const device = await storage.getDevice(id);
      if (!device) {
        return res.status(404).json({ message: "Device not found" });
      }
      
      if (!device.isOnline) {
        return res.status(400).json({ message: "Device is offline" });
      }
      
      // Simulate command execution (in real implementation, use ESPHome API)
      const result = await sendDeviceCommand(device, command);
      
      res.json({ 
        success: true,
        message: "Command executed successfully",
        result 
      });
    } catch (error) {
      if (error instanceof z.ZodError) {
        return res.status(400).json({ message: "Invalid command data", errors: error.errors });
      }
      res.status(500).json({ message: "Failed to execute command" });
    }
  });

  // Get device status and entities
  app.get("/api/devices/:id/status", async (req, res) => {
    try {
      const id = parseInt(req.params.id);
      const device = await storage.getDevice(id);
      
      if (!device) {
        return res.status(404).json({ message: "Device not found" });
      }
      
      if (!device.isOnline) {
        return res.json({ online: false });
      }
      
      // Simulate getting device status (in real implementation, use ESPHome API)
      const status = await getDeviceStatus(device);
      res.json(status);
    } catch (error) {
      res.status(500).json({ message: "Failed to get device status" });
    }
  });

  const httpServer = createServer(app);
  return httpServer;
}

// Utility functions
async function checkRest(ip: string): Promise<boolean> {
  try {
    await axios.get(`http://${ip}/status`, { timeout: 3000 });
    return true;
  } catch {
    return false;
  }
}

async function checkNative(ip: string, port: number, password?: string): Promise<boolean> {
  const client = new ESPHomeClient({ host: ip, port, password });
  try {
    await client.connect();
    await client.disconnect();
    return true;
  } catch {
    return false;
  }
}

async function detectDevicePort(ip: string, port: number, password?: string): Promise<number | null> {
  if (await checkRest(ip)) return 80;
  if (await checkNative(ip, 6053, password)) return 6053;
  return null;
}

async function testDeviceConnection(ip: string, port: number, apiPassword?: string): Promise<boolean> {
  const detected = await detectDevicePort(ip, port, apiPassword);
  return detected !== null;
}

async function scanNetworkForDevices() {
  // Discovery not implemented
  return [] as any[];
}

async function sendDeviceCommand(device: any, command: any): Promise<any> {
  if (device.port === 80) {
    await axios.post(`http://${device.ip}/command`, command, { timeout: 5000 });
    return { via: 'http' };
  }

  const client = new ESPHomeClient({ host: device.ip, port: device.port, password: device.apiPassword || undefined });
  await client.connect();
  // send generic service command
  await client.executeService(command.command, command);
  await client.disconnect();
  return { via: 'native' };
}

async function getDeviceStatus(device: any): Promise<any> {
  if (device.port === 80) {
    const res = await axios.get(`http://${device.ip}/status`, { timeout: 5000 });
    return res.data;
  }

  const client = new ESPHomeClient({ host: device.ip, port: device.port, password: device.apiPassword || undefined });
  await client.connect();
  const status = await client.getStatus();
  await client.disconnect();
  return status;
}<|MERGE_RESOLUTION|>--- conflicted
+++ resolved
@@ -1,12 +1,7 @@
 import type { Express } from "express";
 import { createServer, type Server } from "http";
 import axios from "axios";
-<<<<<<< HEAD
-import esphomeApi from "esphome-native-api";
-const { Client: ESPHomeClient } = esphomeApi as any;
-=======
-import { APIClient as ESPHomeClient } from "esphome-native-api";
->>>>>>> d476961c
+
 import { storage } from "./storage";
 import { insertDeviceSchema, updateDeviceSchema, deviceCommandSchema } from "@shared/model";
 import { z } from "zod";
