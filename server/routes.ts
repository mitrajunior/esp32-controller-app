import type { Express } from "express";
import { createServer, type Server } from "http";
import axios from "axios";
import esphomeApi from "esphome-native-api";
import { lookup } from "node:dns/promises";
<<<<<<< HEAD
import { networkInterfaces } from "node:os";
import * as net from "node:net";
import mdns from "multicast-dns";
=======
import { Socket } from "node:net";
>>>>>>> 358bd4a5
const { Client: ESPHomeClient, Connection: ESPHomeConnection } = esphomeApi as any;
import { storage } from "./storage";
import { insertDeviceSchema, updateDeviceSchema, deviceCommandSchema } from "@shared/model";
import { z } from "zod";

async function resolveHost(host: string): Promise<string> {
  try {
    const res = await lookup(host);
    return res.address;
  } catch (err) {
    return host;
  }
}

export async function registerRoutes(app: Express): Promise<Server> {
  
  // Get all devices
  app.get("/api/devices", async (req, res) => {
    try {
      const devices = await storage.getDevices();

      // Refresh connection status for each device on every listing
      await Promise.all(
        devices.map(async (d) => {
          const reachable = await testDeviceConnection(
            d.ip,
            d.port,
            d.apiPassword || undefined,
          );
          await storage.updateDeviceStatus(d.ip, reachable);
        }),
      );

      res.json(await storage.getDevices());
    } catch (error) {
      res.status(500).json({ message: "Failed to fetch devices" });
    }
  });

  // Get device by ID
  app.get("/api/devices/:id", async (req, res) => {
    try {
      const id = parseInt(req.params.id);
      const device = await storage.getDevice(id);
      if (!device) {
        return res.status(404).json({ message: "Device not found" });
      }
      res.json(device);
    } catch (error) {
      res.status(500).json({ message: "Failed to fetch device" });
    }
  });

  // Create new device
  app.post("/api/devices", async (req, res) => {
    try {
      const deviceData = insertDeviceSchema.parse(req.body);
      
      // Check if device already exists
      const existing = await storage.getDeviceByIp(deviceData.ip);
      if (existing) {
        return res.status(400).json({ message: "Device with this IP already exists" });
      }

      const detectedPort = await detectDevicePort(
        deviceData.ip,
        deviceData.port || 80,
        deviceData.apiPassword || undefined,
      );

      if (detectedPort === null) {
        return res.status(400).json({ message: "Device is not reachable" });
      }

      const device = await storage.createDevice({ ...deviceData, port: detectedPort });

      const online = await testDeviceConnection(device.ip, device.port, device.apiPassword || undefined);
      await storage.updateDeviceStatus(device.ip, online);

      res.status(201).json(await storage.getDevice(device.id));
    } catch (error) {
      if (error instanceof z.ZodError) {
        return res.status(400).json({ message: "Invalid device data", errors: error.errors });
      }
      res.status(500).json({ message: "Failed to create device" });
    }
  });

  // Update device
  app.put("/api/devices/:id", async (req, res) => {
    try {
      const id = parseInt(req.params.id);
      const updates = updateDeviceSchema.parse(req.body);
      
      const device = await storage.updateDevice(id, updates);
      if (!device) {
        return res.status(404).json({ message: "Device not found" });
      }

      const online = await testDeviceConnection(
        device.ip,
        device.port,
        device.apiPassword || undefined,
      );
      await storage.updateDeviceStatus(device.ip, online);

      res.json(await storage.getDevice(device.id));
    } catch (error) {
      if (error instanceof z.ZodError) {
        return res.status(400).json({ message: "Invalid update data", errors: error.errors });
      }
      res.status(500).json({ message: "Failed to update device" });
    }
  });

  // Delete device
  app.delete("/api/devices/:id", async (req, res) => {
    try {
      const id = parseInt(req.params.id);
      const success = await storage.deleteDevice(id);
      if (!success) {
        return res.status(404).json({ message: "Device not found" });
      }
      res.json({ message: "Device deleted successfully" });
    } catch (error) {
      res.status(500).json({ message: "Failed to delete device" });
    }
  });

  // Test device connection
  app.post("/api/devices/test-connection", async (req, res) => {
    try {
      const { ip, port, apiPassword } = req.body;

      const detected = await detectDevicePort(ip, port || 80, apiPassword);

      res.json({
        success: detected !== null,
        port: detected,
        message: detected !== null ? "Device is reachable" : "Device is not reachable",
      });
    } catch (error) {
      res.status(500).json({ message: "Connection test failed" });
    }
  });

  // Scan network for devices
  app.post("/api/devices/scan", async (req, res) => {
    try {
      // Simulate network scanning (in real implementation, use mDNS and IP scanning)
      const discoveredDevices = await scanNetworkForDevices();
      
      // Update device statuses for discovered devices
      // Since we're not returning any devices, no status updates needed
      
      res.json({ 
        message: `Found ${discoveredDevices.length} devices`,
        devices: discoveredDevices 
      });
    } catch (error) {
      res.status(500).json({ message: "Network scan failed" });
    }
  });

  // Send command to device
  app.post("/api/devices/:id/command", async (req, res) => {
    try {
      const id = parseInt(req.params.id);
      const command = deviceCommandSchema.parse(req.body);
      
      const device = await storage.getDevice(id);
      if (!device) {
        return res.status(404).json({ message: "Device not found" });
      }
      
      if (!device.isOnline) {
        return res.status(400).json({ message: "Device is offline" });
      }
      
      // Simulate command execution (in real implementation, use ESPHome API)
      const result = await sendDeviceCommand(device, command);
      
      res.json({ 
        success: true,
        message: "Command executed successfully",
        result 
      });
    } catch (error) {
      if (error instanceof z.ZodError) {
        return res.status(400).json({ message: "Invalid command data", errors: error.errors });
      }
      if ((error as any)?.message === 'Unsupported command') {
        return res.status(400).json({ message: 'Unsupported command' });
      }
      res.status(500).json({ message: "Failed to execute command" });
    }
  });

  // Get device status and entities
  app.get("/api/devices/:id/status", async (req, res) => {
    try {
      const id = parseInt(req.params.id);
      const device = await storage.getDevice(id);
      
      if (!device) {
        return res.status(404).json({ message: "Device not found" });
      }
      
      if (!device.isOnline) {
        return res.json({ online: false });
      }
      
      // Simulate getting device status (in real implementation, use ESPHome API)
      const status = await getDeviceStatus(device);
      res.json(status);
    } catch (error) {
      res.status(500).json({ message: "Failed to get device status" });
    }
  });

  const httpServer = createServer(app);
  return httpServer;
}

// Utility functions
async function checkRest(ip: string, port: number): Promise<boolean> {
  const host = await resolveHost(ip);
  try {
    await axios.get(`http://${host}:${port}/status`, { timeout: 3000 });
    return true;
  } catch (_err) {
    return false;
  }
}

async function checkNative(ip: string, port: number, password?: string): Promise<boolean> {
  return new Promise(async (resolve) => {
    const host = await resolveHost(ip);
    const client = new ESPHomeClient({
      host,
      port,
      password: password || "",
      reconnect: false,
      clearSession: true,
      initializeDeviceInfo: false,
      initializeListEntities: false,
      initializeSubscribeStates: false,
      initializeSubscribeLogs: false,
    });

    const cleanup = () => {
      client.removeAllListeners();
      try {
        client.disconnect();
      } catch (_err) {
        /* ignore */
      }
    };

    const timer = setTimeout(() => {
      cleanup();
      resolve(false);
    }, 5000);

    client.once("connected", () => {
      clearTimeout(timer);
      cleanup();
      resolve(true);
    });

    client.once("error", () => {
      clearTimeout(timer);
      cleanup();
      resolve(false);
    });

    try {
      client.connect();
    } catch (_err) {
      clearTimeout(timer);
      cleanup();
      resolve(false);
    }
  });
}

async function checkSocket(ip: string, port: number): Promise<boolean> {
  const host = await resolveHost(ip);
  return new Promise((resolve) => {
    const socket = new Socket();
    const timer = setTimeout(() => {
      socket.destroy();
      resolve(false);
    }, 3000);

    socket.once('connect', () => {
      clearTimeout(timer);
      socket.end();
      resolve(true);
    });

    socket.once('error', () => {
      clearTimeout(timer);
      socket.destroy();
      resolve(false);
    });

    socket.connect(port, host);
  });
}

async function detectDevicePort(ip: string, port: number, password?: string): Promise<number | null> {
  // first try the provided port using REST
  if (await checkRest(ip, port)) return port;

  // if not accessible via REST, try native API (default 6053)
  if (await checkNative(ip, port, password)) return port;

  // fallback to common defaults
  if (port !== 80 && await checkRest(ip, 80)) return 80;
  if (port !== 6053 && await checkNative(ip, 6053, password)) return 6053;

  return null;
}

async function testDeviceConnection(ip: string, port: number, apiPassword?: string): Promise<boolean> {
  // first try a short ESPHome handshake using the provided credentials
  if (await checkNative(ip, port, apiPassword)) {
    return true;
  }

  // fallback to a simple TCP socket check for devices without the native API
  return await checkSocket(ip, port);
}

async function scanNetworkForDevices() {
  const results: { name: string; ip: string; port: number }[] = [];

  try {
    const mdnsBrowser = mdns();
    const devices = new Map<string, { name: string; ip: string; port: number }>();

    const handle = (packet: any) => {
      let ptr: any = packet.answers.find((a: any) => a.type === 'PTR' && a.name === '_esphomelib._tcp.local');
      if (!ptr) return;

      const srv = packet.additionals.find((a: any) => a.type === 'SRV' && a.name === ptr.data);
      const aRec = packet.additionals.find((a: any) => a.type === 'A' && srv && a.name === srv.data.target);
      if (srv && aRec) {
        devices.set(aRec.data, {
          name: ptr.data.replace('._esphomelib._tcp.local', ''),
          ip: aRec.data,
          port: srv.data.port,
        });
      }
    };

    mdnsBrowser.on('response', handle);
    mdnsBrowser.query({ questions: [{ name: '_esphomelib._tcp.local', type: 'PTR' }] });

    await new Promise((resolve) => setTimeout(resolve, 5000));
    mdnsBrowser.removeListener('response', handle);
    mdnsBrowser.destroy();

    results.push(...Array.from(devices.values()));
  } catch (_err) {
    // ignore mDNS errors
  }

  if (results.length > 0) {
    return results;
  }

  // fallback IP range scan for port 6053
  const nets = networkInterfaces();
  const prefixes = new Set<string>();
  for (const ifaces of Object.values(nets)) {
    if (!ifaces) continue;
    for (const iface of ifaces) {
      if (iface.family === 'IPv4' && !iface.internal) {
        const parts = iface.address.split('.');
        if (parts.length === 4) {
          prefixes.add(parts.slice(0, 3).join('.'));
        }
      }
    }
  }

  if (prefixes.size === 0) {
    prefixes.add('192.168.0');
    prefixes.add('192.168.1');
  }

  const checked = new Set<string>();
  await Promise.all(
    Array.from(prefixes).flatMap((base) =>
      Array.from({ length: 254 }, (_, i) => {
        const ip = `${base}.${i + 1}`;
        if (checked.has(ip)) return Promise.resolve();
        checked.add(ip);
        return new Promise<void>((resolve) => {
          const socket = net.createConnection({ host: ip, port: 6053, timeout: 500 }, () => {
            results.push({ name: ip, ip, port: 6053 });
            socket.end();
            resolve();
          });
          socket.on('error', () => resolve());
          socket.on('timeout', () => {
            socket.destroy();
            resolve();
          });
        });
      })
    )
  );

  return results;
}

async function sendDeviceCommand(device: any, command: any): Promise<any> {
  if (device.port === 80) {
    const host = await resolveHost(device.ip);
    await axios.post(`http://${host}:${device.port}/command`, command, { timeout: 5000 });
    return { via: 'http' };
  }

  const host = await resolveHost(device.ip);
  const client = new ESPHomeClient({
    host,
    port: device.port,
    password: device.apiPassword || "",
    reconnect: false,
    clearSession: true,
    initializeDeviceInfo: false,
    initializeListEntities: false,
    initializeSubscribeStates: false,
    initializeSubscribeLogs: false,
  });

  return new Promise((resolve, reject) => {
    const cleanup = () => {
      client.removeAllListeners();
      try {
        client.disconnect();
      } catch (_err) {
        /* ignore */
      }
    };

    const timer = setTimeout(() => {
      cleanup();
      reject(new Error('Timeout'));
    }, 5000);

    client.once('connected', async () => {
      try {
        await executeNativeCommand(client, command);
        clearTimeout(timer);
        cleanup();
        resolve({ via: 'native' });
      } catch (err: any) {
        clearTimeout(timer);
        cleanup();
        reject(err);
      }
    });

    client.once('error', (err: any) => {
      clearTimeout(timer);
      cleanup();
      reject(err);
    });

    client.connect();
  });
}

async function executeNativeCommand(client: any, command: any): Promise<void> {
  switch (command.command) {
    case 'toggle':
      await client.switchCommandService({ key: Number(command.entityId), state: command.value.on });
      break;
    case 'set_brightness':
      await client.lightCommandService({ key: Number(command.entityId), brightness: command.value.brightness });
      break;
    case 'set_color':
      await client.lightCommandService({ key: Number(command.entityId), red: command.value.color.r, green: command.value.color.g, blue: command.value.color.b });
      break;
    case 'set_effect':
      await client.lightCommandService({ key: Number(command.entityId), effect: command.value.effect });
      break;
    case 'restart':
      await client.rebootService();
      break;
    case 'factory_reset':
      await client.factoryResetService();
      break;
    default:
      throw new Error('Unsupported command');
  }
}

async function getDeviceStatus(device: any): Promise<any> {
  if (device.port === 80) {
    const res = await axios.get(`http://${device.ip}:${device.port}/status`, { timeout: 5000 });
    return res.data;
  }

  const reachable = await checkNative(device.ip, device.port, device.apiPassword || undefined);
  return { online: reachable };
}<|MERGE_RESOLUTION|>--- conflicted
+++ resolved
@@ -3,13 +3,7 @@
 import axios from "axios";
 import esphomeApi from "esphome-native-api";
 import { lookup } from "node:dns/promises";
-<<<<<<< HEAD
-import { networkInterfaces } from "node:os";
-import * as net from "node:net";
-import mdns from "multicast-dns";
-=======
-import { Socket } from "node:net";
->>>>>>> 358bd4a5
+
 const { Client: ESPHomeClient, Connection: ESPHomeConnection } = esphomeApi as any;
 import { storage } from "./storage";
 import { insertDeviceSchema, updateDeviceSchema, deviceCommandSchema } from "@shared/model";
